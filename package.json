{
  "name": "jsMySqlDriver",
  "version": "1.0.1",
  "description": "Javascrit Driver for MySql",
  "main": "src/jsSMySqlDriver.js",
  "scripts": {
    "test": "grunt test"
  },
  "dependencies": {
    "JQDeferred": "^2.1.0",
    "edge": "~5.0.0",
    "edge-sql-maxpower": "git://github.com/gaelazzo/edge-sql",
    "jsDataQuery": "git://github.com/gaelazzo/jsDataQuery.git",
    "jsSqlServerFormatter": "git://github.com/gaelazzo/jsSqlServerFormatter.git",
<<<<<<< HEAD
    "lodash": "~4.6.1"
=======
    "JQDeferred": "^2.1.0",
    "edge": "latest",
    "edge-sql-maxpower": "git://github.com/gaelazzo/edge-sql.git"
>>>>>>> faafa724
  },
  "devDependencies": {
    "karma": "~0.13.22",
    "karma-teamcity-reporter": "^0.2.2",
    "grunt": "~1.0.0",
    "grunt-contrib-watch": "1.0.0",
    "grunt-contrib-yuidoc": "1.0.0",
    "jasmine-core": "2.2.0",
    "jasmine-node": "2.0.0-beta4",
<<<<<<< HEAD
     "jasmine-reporters":"2.1.1",
    "grunt-jasmine-node": "0.3.1",
    "jasmine-collection-matchers": "*",
=======
    "jasmine-reporters":"2.1.1",
     "grunt-jasmine-node": "0.3.1",
    "jasmine-collection-matchers":"*",
>>>>>>> faafa724
    "load-grunt-tasks": "^3.4.1",
    "time-grunt": "^1.0.0"
  },
  "repository": {
    "type": "git",
    "url": "https://github.com/gaelazzo/jsMySqlDriver"
  },
  "keywords": [
    "query",
    "expression",
    "javascript",
    "sql",
    "compiler"
  ],
  "author": "Gaetano Lazzo",
  "license": "ISC",
  "bugs": {
    "url": "https://github.com/gaelazzo/jsSqlServerDriver/issues"
  },
  "homepage": "https://github.com/gaelazzo/jsSqlServerDriver#readme"
}<|MERGE_RESOLUTION|>--- conflicted
+++ resolved
@@ -7,36 +7,22 @@
     "test": "grunt test"
   },
   "dependencies": {
-    "JQDeferred": "^2.1.0",
-    "edge": "~5.0.0",
-    "edge-sql-maxpower": "git://github.com/gaelazzo/edge-sql",
+    "lodash": "~4.6.1",
     "jsDataQuery": "git://github.com/gaelazzo/jsDataQuery.git",
     "jsSqlServerFormatter": "git://github.com/gaelazzo/jsSqlServerFormatter.git",
-<<<<<<< HEAD
-    "lodash": "~4.6.1"
-=======
     "JQDeferred": "^2.1.0",
     "edge": "latest",
-    "edge-sql-maxpower": "git://github.com/gaelazzo/edge-sql.git"
->>>>>>> faafa724
+    "edge-sql-maxpower": "git://github.com/gaelazzo/edge-sql"
   },
   "devDependencies": {
-    "karma": "~0.13.22",
-    "karma-teamcity-reporter": "^0.2.2",
-    "grunt": "~1.0.0",
+    "grunt": "~0.4.5",
     "grunt-contrib-watch": "1.0.0",
     "grunt-contrib-yuidoc": "1.0.0",
     "jasmine-core": "2.2.0",
     "jasmine-node": "2.0.0-beta4",
-<<<<<<< HEAD
-     "jasmine-reporters":"2.1.1",
-    "grunt-jasmine-node": "0.3.1",
-    "jasmine-collection-matchers": "*",
-=======
-    "jasmine-reporters":"2.1.1",
-     "grunt-jasmine-node": "0.3.1",
+    "grunt-jasmine-node-new": "https://github.com/gaelazzo/grunt-jasmine-node",
     "jasmine-collection-matchers":"*",
->>>>>>> faafa724
+
     "load-grunt-tasks": "^3.4.1",
     "time-grunt": "^1.0.0"
   },
